FROM debian:unstable

MAINTAINER Sysdig <support@sysdig.com>

ENV FALCO_REPOSITORY stable

LABEL RUN="docker run -i -t -v /var/run/docker.sock:/host/var/run/docker.sock -v /dev:/host/dev -v /proc:/host/proc:ro -v /boot:/host/boot:ro -v /lib/modules:/host/lib/modules:ro -v /usr:/host/usr:ro --name NAME IMAGE"

ENV SYSDIG_HOST_ROOT /host

ENV HOME /root

RUN cp /etc/skel/.bashrc /root && cp /etc/skel/.profile /root

ADD http://download.draios.com/apt-draios-priority /etc/apt/preferences.d/

RUN apt-get update \
 && apt-get install -y --no-install-recommends \
	bash-completion \
<<<<<<< HEAD
=======
	bc \
	clang-7 \
>>>>>>> fdbe62fd
	ca-certificates \
	curl \
	gnupg2 \
	gcc \
	gcc-5 \
<<<<<<< HEAD
	jq \
	libc6-dev \
	libelf-dev \
=======
	gcc-6 \
	jq \
	libc6-dev \
	libelf-dev \
	llvm-7 \
>>>>>>> fdbe62fd
 && rm -rf /var/lib/apt/lists/*

# Since our base Debian image ships with GCC 7 which breaks older kernels, revert the
# default to gcc-5.
RUN rm -rf /usr/bin/gcc && ln -s /usr/bin/gcc-5 /usr/bin/gcc

RUN rm -rf /usr/bin/clang \
 && rm -rf /usr/bin/llc \
 && ln -s /usr/bin/clang-7 /usr/bin/clang \
 && ln -s /usr/bin/llc-7 /usr/bin/llc

RUN curl -s https://s3.amazonaws.com/download.draios.com/DRAIOS-GPG-KEY.public | apt-key add - \
 && curl -s -o /etc/apt/sources.list.d/draios.list http://download.draios.com/$FALCO_REPOSITORY/deb/draios.list \
 && apt-get update \
 && apt-get install -y --no-install-recommends falco \
 && apt-get clean \
 && rm -rf /var/lib/apt/lists/*

# Some base images have an empty /lib/modules by default
# If it's not empty, docker build will fail instead of
# silently overwriting the existing directory
RUN rm -df /lib/modules \
 && ln -s $SYSDIG_HOST_ROOT/lib/modules /lib/modules

COPY ./docker-entrypoint.sh /

ENTRYPOINT ["/docker-entrypoint.sh"]

CMD ["/usr/bin/falco"]<|MERGE_RESOLUTION|>--- conflicted
+++ resolved
@@ -17,27 +17,18 @@
 RUN apt-get update \
  && apt-get install -y --no-install-recommends \
 	bash-completion \
-<<<<<<< HEAD
-=======
 	bc \
 	clang-7 \
->>>>>>> fdbe62fd
 	ca-certificates \
 	curl \
 	gnupg2 \
 	gcc \
 	gcc-5 \
-<<<<<<< HEAD
-	jq \
-	libc6-dev \
-	libelf-dev \
-=======
 	gcc-6 \
 	jq \
 	libc6-dev \
 	libelf-dev \
 	llvm-7 \
->>>>>>> fdbe62fd
  && rm -rf /var/lib/apt/lists/*
 
 # Since our base Debian image ships with GCC 7 which breaks older kernels, revert the
